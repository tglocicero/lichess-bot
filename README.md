# lichess-bot
<<<<<<< HEAD
A bridge between [Lichess API](https://lichess.org/api#tag/Chess-Bot) and UCI bots.
=======
A bridge between [Lichess API](https://lichess.org/api#tag/Chess-Bot) and bots.
>>>>>>> 40caf017


## How to Install
- NOTE: Currently, only Python3 is supported
- Download the repo into lichess-bot directory
<<<<<<< HEAD
- Navigate to the directory in cmd/Terminal: `cd lichess-uci-bot`
=======
- Navigate to the directory in cmd/Terminal: `cd lichess-bot`
>>>>>>> 40caf017
- Install virtualenv: `pip install virtualenv`
- Setup virtualenv:
```
virtualenv .venv -p python3 #if this fails you probably need to add Python3 to your PATH
source .venv/bin/activate #for Windows: ./.venv/Scripts/activate
pip install -r requirements.txt
```
- Create your config file wih `cp config.yml.default config.yml`
- Edit the variants: `supported_variants` and time controls: `supported_tc` from the config.yml as necessary


## Lichess OAuth
- Create an account for your bot on [Lichess.org](https://lichess.org/signup)
- NOTE: If you have previously played games on an existing account, you will not be able to use it as a bot account
- Once your account has been created and you are logged in, [create a personal OAuth2 token](https://lichess.org/account/oauth/token) with the "Play bot moves" selected and add a description
- A `token` e.g. `Xb0ddNrLabc0lGK2` will be displayed. Store this in `config.yml` as the `token` field
- NOTE: You won't see this token again on Lichess.


## Setup Engine
- Place your engine(s) in the `engine.dir` directory
- In `config.yml`, enter the binary name as the `engine.name` field
- Leave the `weights` field empty or see LeelaChessZero section for Neural Nets


## Lichess Upgrade to Bot Account
**WARNING** This is irreversible. [Read more about upgrading to bot account](https://lichess.org/api#operation/botAccountUpgrade).
- run `python main.py -u`


## LeelaChessZero
- Download the weights for the id you want to play from here: http://lczero.org/networks
- Extract the weights from the zip archive and rename it to `latest.txt`
- Download the lczero binary from here: https://github.com/glinscott/leela-chess/releases
- Copy both the files into the `engine.dir` directory
- Change the `engine.name` and `engine.weights` keys in config.yml to `lczero` and `latest.txt`
- You can specify the number of `engine.threads` in the config.yml file as well
- To start: `python main.py`


# Acknowledgements
Thanks to the Lichess team, especially T. Alexander Lystad and Thibault Duplessis for working with the LeelaChessZero
team to get this API up. Thanks to the Niklas Fiekas and his [python-chess](https://github.com/niklasf/python-chess) code which allows UCI engine communication seamlessly.

# License
lichess-bot is licensed under the GPL 3 (or any later version at your option). Check out LICENSE.txt for the full text.<|MERGE_RESOLUTION|>--- conflicted
+++ resolved
@@ -1,19 +1,11 @@
 # lichess-bot
-<<<<<<< HEAD
-A bridge between [Lichess API](https://lichess.org/api#tag/Chess-Bot) and UCI bots.
-=======
 A bridge between [Lichess API](https://lichess.org/api#tag/Chess-Bot) and bots.
->>>>>>> 40caf017
 
 
 ## How to Install
 - NOTE: Currently, only Python3 is supported
 - Download the repo into lichess-bot directory
-<<<<<<< HEAD
-- Navigate to the directory in cmd/Terminal: `cd lichess-uci-bot`
-=======
 - Navigate to the directory in cmd/Terminal: `cd lichess-bot`
->>>>>>> 40caf017
 - Install virtualenv: `pip install virtualenv`
 - Setup virtualenv:
 ```
